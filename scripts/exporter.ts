import { Notice, TFile, TFolder } from "obsidian";
import { Webpage } from "./objects/webpage";
import { Path } from "./utils/path";
import { MainSettings } from "./settings/main-settings";
import { RenderLog } from "./html-generation/render-log";
import { Downloadable } from "./utils/downloadable";
import HTMLExportPlugin from "./main";
import { Utils } from "./utils/utils";
import { MarkdownRenderer } from "./html-generation/markdown-renderer";
import { promises as fs } from 'fs';
import { Website } from "./objects/website";
<<<<<<< HEAD
import { Asset } from "./html-generation/assets/asset";

=======
import { IndexM } from "./objects/indexm";
>>>>>>> 11416e09

export class HTMLExporter
{
	public static async export(usePreviousSettings: boolean = true, overrideFiles: TFile[] | undefined = undefined)
	{
		let info = await MainSettings.updateSettings(usePreviousSettings, overrideFiles);
		if ((!info && !usePreviousSettings) || (info && info.canceled)) return;

		let files = overrideFiles ?? info?.pickedFiles ?? MainSettings.getFilesToExport();
		let exportPath = info?.exportPath ?? new Path(MainSettings.settings.exportPath);

		let website = await HTMLExporter.exportFiles(files, exportPath, true, MainSettings.settings.deleteOldExportedFiles);
		let IndexPath = exportPath.toString()
		const Indexing = await IndexM.indexHTMLFiles(IndexPath);
		if (website)
		{
			if (MainSettings.settings.openAfterExport) Utils.openPath(exportPath);
			new Notice("✅ Finished HTML Export:\n\n" + exportPath, 5000);
		}
	}

	public static async exportFiles(files: TFile[], destination: Path, saveFiles: boolean, clearDirectory: boolean) : Promise<Website | undefined>
	{
		var website = await new Website().createWithFiles(files, destination);

		if (!website)
		{
			new Notice("❌ Export Cancelled", 5000);
			return;
		}

		if (clearDirectory && MainSettings.settings.exportPreset != "local") await this.deleteNonExports(website.webpages, destination);
		if (saveFiles) 
		{
			if (MainSettings.settings.exportPreset == "local") 
			{
				website.saveAsDatabase();
				return website;
			}

			await this.saveExports(website.webpages, destination);
		}

		MarkdownRenderer.endBatch();

		return website;
	}

	public static async exportFolder(folder: TFolder, rootExportPath: Path, saveFiles: boolean, clearDirectory: boolean) : Promise<Website | undefined>
	{
		let folderPath = new Path(folder.path);
		let allFiles = HTMLExportPlugin.plugin.app.vault.getFiles();
		let files = allFiles.filter((file) => new Path(file.path).directory.asString.startsWith(folderPath.asString));

		return await this.exportFiles(files, rootExportPath, saveFiles, clearDirectory);
	}

	public static async exportVault(rootExportPath: Path, saveFiles: boolean, clearDirectory: boolean) : Promise<Website | undefined>
	{
		let files = HTMLExportPlugin.plugin.app.vault.getFiles();
		return await this.exportFiles(files, rootExportPath, saveFiles, clearDirectory);
	}

	public static async saveExports(webpages: Webpage[], rootPath: Path)
	{
		let downloads: Downloadable[] = [];

		for (let i = 0; i < webpages.length; i++)
		{
			downloads.push(...webpages[i].downloads);
		}

		downloads.forEach((file) =>
		{
			if(MainSettings.settings.makeNamesWebStyle) 
			{
				file.filename = Path.toWebStyle(file.filename);
				file.relativeDownloadDirectory.makeWebStyle();
			}
		});

		downloads = downloads.filter((file, index) => downloads.findIndex((f) => f.relativeDownloadDirectory == file.relativeDownloadDirectory && f.filename === file.filename) == index);

		await Utils.downloadFiles(downloads, rootPath);
	}

	private static async getAllFilesInFolderRecursive(folder: Path): Promise<Path[]>
	{
		let files: Path[] = [];

		let folderFiles = await fs.readdir(folder.asString);
		for (let i = 0; i < folderFiles.length; i++)
		{
			let file = folderFiles[i];
			let path = folder.joinString(file);

			RenderLog.progress(i, folderFiles.length, "Finding Old Files", "Searching: " + folder.asString, "var(--color-yellow)");

			if ((await fs.stat(path.asString)).isDirectory())
			{
				files.push(...await this.getAllFilesInFolderRecursive(path));
			}
			else
			{
				files.push(path);
			}
		}

		return files;
	}

	private static async getAllEmptyFoldersRecursive(folder: Path): Promise<Path[]>
	{
		let folders: Path[] = [];

		let folderFiles = await fs.readdir(folder.asString);
		for (let i = 0; i < folderFiles.length; i++)
		{
			let file = folderFiles[i];
			let path = folder.joinString(file);

			RenderLog.progress(i, folderFiles.length, "Finding Old Files", "Searching: " + folder.asString, "var(--color-yellow)");


			if ((await fs.stat(path.asString)).isDirectory())
			{
				let subFolders = await this.getAllEmptyFoldersRecursive(path);
				if (subFolders.length == 0)
				{
					let subFiles = await fs.readdir(path.asString);
					if (subFiles.length == 0) folders.push(path);
				}
				else
				{
					folders.push(...subFolders);
				}
			}
		}

		return folders;
	}

	public static async deleteNonExports(webpages: Webpage[], rootPath: Path)
	{
		return;

		// delete all files in root path that are not in exports
		let files = (await this.getAllFilesInFolderRecursive(rootPath)).filter((file) => !file.makeUnixStyle().asString.contains(Asset.mediaPath.makeUnixStyle().asString));

		RenderLog.log(files, "Deletion candidates");

		let toDelete = [];
		for (let i = 0; i < files.length; i++)
		{
			RenderLog.progress(i, files.length, "Finding Old Files", "Checking: " + files[i].asString, "var(--color-yellow)");

			let file = files[i];
			if(!webpages.find((exportedFile) => exportedFile.exportPathAbsolute.makeUnixStyle().asString == file.makeUnixStyle().asString))
			{
				for (let webpage of webpages)
				{
					if (webpage.downloads.find((download) => download.relativeDownloadDirectory.makeUnixStyle().asString == file.makeUnixStyle().asString))
					{
						toDelete.push(file);
						break;
					}
				}
			}
		}

		for	(let i = 0; i < toDelete.length; i++)
		{
			let file = toDelete[i];
			RenderLog.progress(i, toDelete.length, "Deleting Old Files", "Deleting: " + file.asString, "var(--color-red)");
			await fs.unlink(file.asString);
		}

		// delete all empty folders in root path
		let folders = (await this.getAllEmptyFoldersRecursive(rootPath));

		for	(let i = 0; i < folders.length; i++)
		{
			let folder = folders[i];
			RenderLog.progress(i, folders.length, "Deleting Empty Folders", "Deleting: " + folder.asString, "var(--color-purple)");
			await fs.rmdir(folder.directory.asString);
		}
	}
}<|MERGE_RESOLUTION|>--- conflicted
+++ resolved
@@ -9,12 +9,8 @@
 import { MarkdownRenderer } from "./html-generation/markdown-renderer";
 import { promises as fs } from 'fs';
 import { Website } from "./objects/website";
-<<<<<<< HEAD
 import { Asset } from "./html-generation/assets/asset";
-
-=======
 import { IndexM } from "./objects/indexm";
->>>>>>> 11416e09
 
 export class HTMLExporter
 {
