import { TAbstractFile, TFile, TFolder } from "obsidian";
import { Tree, TreeItem } from "./tree";
import { Path } from "scripts/utils/path";
import { MarkdownRenderer } from "scripts/html-generation/markdown-renderer";
import { Website } from "./website";

export class FileTree extends Tree
{
	public children: FileTreeItem[] = [];
	public showFileExtentionTags: boolean = true;
	/** File extentions matching this will not show extention tags */
	public hideFileExtentionTags: string[] = [];

	public constructor(files: TFile[], keepOriginalExtensions: boolean = false, sort = true)
	{
		super();

		this.renderMarkdownTitles = true;

		for (let file of files)
		{
			let pathSections: TAbstractFile[] = [];

			let parentFile: TAbstractFile = file;
			while (parentFile != undefined)
			{
				pathSections.push(parentFile);
				parentFile = parentFile.parent;
			}

			pathSections.reverse();

			let parent: FileTreeItem | FileTree = this;
			for (let i = 1; i < pathSections.length; i++)
			{
				let section = pathSections[i];
				let isFolder = section instanceof TFolder;

				// make sure this section hasn't already been added
				let child = parent.children.find(sibling => sibling.title == section.name && sibling.isFolder == isFolder && sibling.depth == i) as FileTreeItem | undefined;
				
				if (child == undefined)
				{
					child = new FileTreeItem(this, parent, i);
					child.title = section.name;
					child.isFolder = isFolder;

					if(child.isFolder) child.itemClass = "mod-tree-folder"
					else child.itemClass = "mod-tree-file"

					parent.children.push(child);
				}

				parent = child;
			}
			
			if (parent instanceof FileTreeItem)
			{
				let titleInfo = Website.getTitle(file);
				let path = new Path(file.path).makeUnixStyle();

				if (file instanceof TFolder) path.makeForceFolder();
<<<<<<< HEAD
				else 
				{
					parent.originalExtension = path.extensionName;
					if(!keepOriginalExtensions && MarkdownRenderer.isConvertable(path.extensionName)) path.setExtension("html");
				}
				parent.href = path.asString;
				parent.title = path.basename == "." ? "" : path.basename;
=======
				else if(!keepOriginalExtensions && MarkdownRenderer.isConvertable(path.extensionName)) path.setExtension("html");

				parent.href = path.asString;	
				parent.title = path.basename == "." ? "" : titleInfo.title;
				parent.icon = titleInfo.icon || "";
>>>>>>> 11416e09
			}
		}

		if (sort) 
		{
			this.sortAlphabetically();
			this.sortByIsFolder();
		}
	}

	public sortByIsFolder(reverse: boolean = false)
	{
		this.children.sort((a, b) => reverse ? (a.isFolder && !b.isFolder ? -1 : 1) : (a.isFolder && !b.isFolder ? -1 : 1));
		for (let child of this.children)
		{
			child.sortByIsFolder(reverse);
		}
	}

	public forAllChildren(func: (child: FileTreeItem) => void, recursive: boolean = true)
	{
		for (let child of this.children)
		{
			func(child);
			if (recursive) child.forAllChildren(func);
		}
	}
}

export class FileTreeItem extends TreeItem
{
	public tree: FileTree;
	public children: FileTreeItem[] = [];
	public parent: FileTreeItem | FileTree;
	public isFolder = false;
	public originalExtension: string = "";

	public forAllChildren(func: (child: FileTreeItem) => void, recursive: boolean = true)
	{
		super.forAllChildren(func, recursive);
	}

	public sortByIsFolder(reverse: boolean = false)
	{
		this.children.sort((a, b) => reverse ? (a.isFolder && !b.isFolder ? -1 : 1) : (a.isFolder && !b.isFolder ? -1 : 1));
		for (let child of this.children)
		{
			child.sortByIsFolder(reverse);
		}
	}

	protected override async createItemLink(container: HTMLElement): Promise<HTMLAnchorElement> 
	{
		let linkEl = await super.createItemLink(container);

		if (!this.isFolder && this.tree.showFileExtentionTags && !this.tree.hideFileExtentionTags.contains(this.originalExtension))
		{
			let tag = linkEl.createDiv({ cls: "nav-file-tag" });
			tag.textContent = this.originalExtension.toUpperCase();
		}

		return linkEl;
	}
}<|MERGE_RESOLUTION|>--- conflicted
+++ resolved
@@ -60,21 +60,15 @@
 				let path = new Path(file.path).makeUnixStyle();
 
 				if (file instanceof TFolder) path.makeForceFolder();
-<<<<<<< HEAD
 				else 
 				{
 					parent.originalExtension = path.extensionName;
 					if(!keepOriginalExtensions && MarkdownRenderer.isConvertable(path.extensionName)) path.setExtension("html");
 				}
-				parent.href = path.asString;
-				parent.title = path.basename == "." ? "" : path.basename;
-=======
-				else if(!keepOriginalExtensions && MarkdownRenderer.isConvertable(path.extensionName)) path.setExtension("html");
 
 				parent.href = path.asString;	
 				parent.title = path.basename == "." ? "" : titleInfo.title;
 				parent.icon = titleInfo.icon || "";
->>>>>>> 11416e09
 			}
 		}
 
