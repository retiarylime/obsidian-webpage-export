--- conflicted
+++ resolved
@@ -22,15 +22,13 @@
 	public Path = Path;
 	public dv = DataviewRenderer;
 	public Website = Website;
-<<<<<<< HEAD
+
 	private i18n: { [key: string]: any } = {};
-=======
 
 	public async exportDocker() {
 		await HTMLExporter.export(true, undefined, new Path("/output"));
 	}
 
->>>>>>> 2b2703ae
 	async onload()
 	{
 		console.log("Loading webpage-html-export plugin");
